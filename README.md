--- conflicted
+++ resolved
@@ -13,17 +13,10 @@
 export FS_SD_CONNECT_METADATA_API=https://connect-metadata-api-test.sd.csc.fi
 export FS_SD_CONNECT_DATA_API=https://connect-data-api-test.sd.csc.fi
 
-<<<<<<< HEAD
-# Connection requires a certificate
+# Connection requires a certificate only if using untrusted (e.g. self-signed) certificates
+# if signed by a trusted CA, this is not needed
 # FS_SD_CONNECT_CERTS should be the file that contains the necessary certificates
 export FS_SD_CONNECT_CERTS=cert.pem	#FS_SD_CONNECT_CERTS should be the file that contains the necessary certificates
-=======
-# Connection requires a certificate only if using untrusted (e.g. self-signed) certificates
-# if signed by a trusted CA, this is not needed
-# SD_CONNECT_CERTS should be the file that contains the necessary certificates
-export SD_CONNECT_CERTS=cert.pem	
->>>>>>> f77dce88
-```
 
 ## Graphical User Interface
 
