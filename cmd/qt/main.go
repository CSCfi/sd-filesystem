--- conflicted
+++ resolved
@@ -151,11 +151,7 @@
 	cmd := exec.Command(command, userPath)
 	err = cmd.Run()
 	if err != nil {
-<<<<<<< HEAD
-		logs.Errorf("Could not open directory %q: %w", qb.MountPoint(), err)
-=======
 		logs.Errorf("Could not open directory %s: %w", userPath, err)
->>>>>>> 9a5ac7a6
 	}
 }
 
