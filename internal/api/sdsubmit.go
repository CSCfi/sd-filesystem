package api

import (
	"errors"
	"fmt"
	"net/url"
	"strconv"
	"strings"
	"sync"

	"sda-filesystem/internal/logs"
)

// This file contains structs and functions that are strictly for SD Submit
// We name it SD Apply as that is where the datasets access is registered
// However the datasets are mostly in SD Submit backend

const SDSubmit string = "SD-Apply"
const SDSubmitPrnt string = "SD Apply"

// This exists for unit test mocking
type submittable interface {
	getFiles(string, string, string) ([]Metadata, error)
	getDatasets(string) ([]string, error)
}

type submitter struct {
	lock    sync.RWMutex
	fileIDs map[string]string
}

type sdSubmitInfo struct {
	submittable
	urls     []string
	fileIDs  map[string]string
	datasets map[string]int
}

type file struct {
	FileID                    string `json:"fileId"`
	DatasetID                 string `json:"datasetId"`
	DisplayFileName           string `json:"displayFileName"`
	FileName                  string `json:"fileName"`
	FileSize                  int64  `json:"fileSize"`
	DecryptedFileSize         int64  `json:"decryptedFileSize"`
	DecryptedFileChecksum     string `json:"decryptedFileChecksum"`
	DecryptedFileChecksumType string `json:"decryptedFileChecksumType"`
	FileStatus                string `json:"fileStatus"`
}

func init() {
	su := &submitter{fileIDs: make(map[string]string)}
	sd := &sdSubmitInfo{submittable: su}
	sd.fileIDs = su.fileIDs
	allRepositories[SDSubmit] = sd
}

//
// Functions for submitter
//

func (s *submitter) getDatasets(urlStr string) ([]string, error) {
	var datasets []string
	err := MakeRequest(urlStr+"/metadata/datasets", nil, nil, nil, &datasets)
	if err != nil {
		return nil, fmt.Errorf("Failed to retrieve %s datasets from API %s: %w", SDSubmitPrnt, urlStr, err)
	}

	logs.Infof("Retrieved %d %s dataset(s) from API %s", len(datasets), SDSubmitPrnt, urlStr)

	return datasets, nil
}

func (s *submitter) getFiles(fsPath, urlStr, dataset string) ([]Metadata, error) {
	var query map[string]string
	origDataset := dataset
	split := strings.Split(dataset, "://")
	if len(split) > 1 {
		query = map[string]string{"scheme": split[0]}
		dataset = strings.Join(split[1:], "://")
	}

	// Request files
	var files []file
	path := urlStr + "/metadata/datasets/" + url.PathEscape(dataset) + "/files"
	err := MakeRequest(path, query, nil, nil, &files)
	if err != nil {
		return nil, fmt.Errorf("Failed to retrieve files for dataset %s: %w", fsPath, err)
	}

	var metadata []Metadata
	for i := range files {
		if files[i].FileStatus == "READY" {
			md := Metadata{Name: files[i].DisplayFileName, Bytes: files[i].DecryptedFileSize}
			metadata = append(metadata, md)

			s.lock.Lock()
			s.fileIDs[origDataset+"_"+files[i].DisplayFileName] = url.PathEscape(files[i].FileID)
			s.lock.Unlock()
		}
	}

	logs.Infof("Retrieved files for dataset %s", fsPath)

	return metadata, nil
}

//
// Functions for sdSubmitInfo
//

func (s *sdSubmitInfo) getEnvs() error {
	var err error
	urls, err := GetEnv("FS_SD_SUBMIT_API", false)
	if err != nil {
		return err
	}
	s.urls = []string{}
	for i, u := range strings.Split(urls, ",") {
		if err = validURL(u); err != nil {
			return fmt.Errorf("%s API not a valid URL: %w", SDSubmitPrnt, err)
		}
		s.urls = append(s.urls, strings.TrimRight(u, "/"))
		if err := testURL(s.urls[i]); err != nil {
			return fmt.Errorf("Cannot connect to %s registered API: %w", SDSubmitPrnt, err)
		}
	}

	return nil
}

func (s *sdSubmitInfo) validateLogin(auth ...string) error {
	s.datasets = make(map[string]int)
	count, count500 := 0, 0

	for i := range s.urls {
		datasets, err := s.getDatasets(s.urls[i])
		if err != nil {
			var re *RequestError
			if errors.As(err, &re) && re.StatusCode == 401 {
<<<<<<< HEAD
				return fmt.Errorf("%s authorization failed", SDSubmit)
=======
				return fmt.Errorf("%s authorization failed: %w", SDSubmitPrnt, err)
>>>>>>> 5d8fb87d
			}

			logs.Warning(err)
			if errors.As(err, &re) && re.StatusCode == 500 {
<<<<<<< HEAD
				count500++
			} else {
=======
				logs.Warningf("Cannot connect to %s API %s: %w", SDSubmitPrnt, s.urls[i], err)
				count500++
			} else {
				logs.Warningf("Something went wrong when fetching %s datasets from API %s: %w", SDSubmitPrnt, s.urls[i], err)
>>>>>>> 5d8fb87d
				count++
			}
		} else {
			for j := range datasets {
				s.datasets[datasets[j]] = i
			}
		}
	}

	if len(s.datasets) == 0 {
		switch {
		case count500 > 0:
			return fmt.Errorf("%s is not available, please contact CSC servicedesk", SDSubmitPrnt)
		case count > 0:
<<<<<<< HEAD
			return fmt.Errorf("%s APIs failed to retrieve any data", SDSubmit)
=======
			return fmt.Errorf("Error(s) occurred for %s", SDSubmitPrnt)
>>>>>>> 5d8fb87d
		default:
			return fmt.Errorf("No datasets found for %s", SDSubmitPrnt)
		}
	}

	return nil
}

func (s *sdSubmitInfo) levelCount() int {
	return 2
}

func (s *sdSubmitInfo) getNthLevel(fsPath string, nodes ...string) ([]Metadata, error) {
	switch len(nodes) {
	case 0:
		i := 0
		datasets := make([]Metadata, len(s.datasets))
		for ds := range s.datasets {
			datasets[i] = Metadata{Name: ds, Bytes: -1}
			i++
		}

		return datasets, nil
	case 1:
		idx, ok := s.datasets[nodes[0]]
		if !ok {
			return nil, fmt.Errorf("Tried to request files for invalid dataset %s", fsPath)
		}

		return s.getFiles(fsPath, s.urls[idx], nodes[0])
	default:
		return nil, nil
	}
}

// Dummy function, not needed
func (s *sdSubmitInfo) updateAttributes(nodes []string, path string, attr any) error {
	return nil
}

func (s *sdSubmitInfo) downloadData(nodes []string, buffer any, start, end int64) error {
	idx, ok := s.datasets[nodes[0]]
	if !ok {
		return fmt.Errorf("Tried to request content of %s file %s with invalid dataset %s", SDSubmitPrnt, nodes[1], nodes[0])
	}

	// Query params
	query := map[string]string{
		"startCoordinate": strconv.FormatInt(start, 10),
		"endCoordinate":   strconv.FormatInt(end, 10),
	}

	// Request data
	path := s.urls[idx] + "/files/" + s.fileIDs[nodes[0]+"_"+nodes[1]]

	return MakeRequest(path, query, nil, nil, buffer)
}<|MERGE_RESOLUTION|>--- conflicted
+++ resolved
@@ -138,24 +138,13 @@
 		if err != nil {
 			var re *RequestError
 			if errors.As(err, &re) && re.StatusCode == 401 {
-<<<<<<< HEAD
-				return fmt.Errorf("%s authorization failed", SDSubmit)
-=======
-				return fmt.Errorf("%s authorization failed: %w", SDSubmitPrnt, err)
->>>>>>> 5d8fb87d
+				return fmt.Errorf("%s authorization failed", SDSubmitPrnt)
 			}
 
 			logs.Warning(err)
 			if errors.As(err, &re) && re.StatusCode == 500 {
-<<<<<<< HEAD
 				count500++
 			} else {
-=======
-				logs.Warningf("Cannot connect to %s API %s: %w", SDSubmitPrnt, s.urls[i], err)
-				count500++
-			} else {
-				logs.Warningf("Something went wrong when fetching %s datasets from API %s: %w", SDSubmitPrnt, s.urls[i], err)
->>>>>>> 5d8fb87d
 				count++
 			}
 		} else {
@@ -170,11 +159,7 @@
 		case count500 > 0:
 			return fmt.Errorf("%s is not available, please contact CSC servicedesk", SDSubmitPrnt)
 		case count > 0:
-<<<<<<< HEAD
-			return fmt.Errorf("%s APIs failed to retrieve any data", SDSubmit)
-=======
-			return fmt.Errorf("Error(s) occurred for %s", SDSubmitPrnt)
->>>>>>> 5d8fb87d
+			return fmt.Errorf("%s APIs failed to retrieve any data", SDSubmitPrnt)
 		default:
 			return fmt.Errorf("No datasets found for %s", SDSubmitPrnt)
 		}
